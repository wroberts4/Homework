#pyresample, Resampling of remote sensing image data in python
# 
#Copyright (C) 2010-2014
#
#Authors:
#    Esben S. Nielsen
#    Thomas Lavergne
#
#This program is free software: you can redistribute it and/or modify
#it under the terms of the GNU General Public License as published by
#the Free Software Foundation, either version 3 of the License, or
#(at your option) any later version.
#
#This program is distributed in the hope that it will be useful,
#but WITHOUT ANY WARRANTY; without even the implied warranty of
#MERCHANTABILITY or FITNESS FOR A PARTICULAR PURPOSE.  See the
#GNU General Public License for more details.
#
#You should have received a copy of the GNU General Public License
# along with this program.  If not, see <http://www.gnu.org/licenses/>.

"""Classes for geometry operations"""

from __future__ import absolute_import

import warnings

import math
import numpy as np

<<<<<<< HEAD
import utils
import _spatial_mp
=======
from . import _spatial_mp
>>>>>>> 42a71a70


class DimensionError(Exception):
    pass


class Boundary(object):
    """Container for geometry boundary.
    Labelling starts in upper left corner and proceeds clockwise"""
      
    def __init__(self, side1, side2, side3, side4):
        self.side1 = side1
        self.side2 = side2
        self.side3 = side3
        self.side4 = side4


class BaseDefinition(object):
    """Base class for geometry definitions"""
           
    def __init__(self, lons=None, lats=None, nprocs=1):
        if type(lons) != type(lats):
            raise TypeError('lons and lats must be of same type')
        elif lons is not None:
            if lons.shape != lats.shape:
                raise ValueError('lons and lats must have same shape')

        self.nprocs = nprocs

        # check the latitutes
        if lats is not None and ( (lats.min() < -90. or lats.max() > +90.) ):
            # throw exception
            raise ValueError('Some latitudes are outside the [-90.;+90] validity range')
        else:
            self.lats = lats

        # check the longitudes
        if lons is not None and ( (lons.min() < -180. or lons.max() >= +180.) ):
            # issue warning
            warnings.warn('All geometry objects expect longitudes in the [-180:+180[ range. ' + \
                          'We will now automatically wrap your longitudes into [-180:+180[, and continue. ' + \
                          'To avoid this warning next time, use routine utils.wrap_longitudes().')
            # wrap longitudes to [-180;+180[
            self.lons = utils.wrap_longitudes(lons)
        else:
            self.lons = lons
        
        self.cartesian_coords = None
    
    def __eq__(self, other):
        """Test for approximate equality"""

        if other.lons is None or other.lats is None:
            other_lons, other_lats = other.get_lonlats()
        else:
            other_lons = other.lons
            other_lats = other.lats

        if self.lons is None or self.lats is None:
            self_lons, self_lats = self.get_lonlats()
        else:
            self_lons = self.lons
            self_lats = self.lats

        try:
            return (np.allclose(self_lons, other_lons, atol=1e-6,
                                rtol=5e-9) and
                    np.allclose(self_lats, other_lats, atol=1e-6,
                                rtol=5e-9))
        except (AttributeError, ValueError):
            return False  

    def __ne__(self, other):
        """Test for approximate equality"""
        
        return not self.__eq__(other)
    
    def get_lonlat(self, row, col):
        """Retrieve lon and lat of single pixel
        
        :Parameters:
        row : int
        col : int
        
        :Returns:
        (lon, lat) : tuple of floats
        """
        
        if self.ndim != 2:
            raise DimensionError(('operation undefined '
                                  'for %sD geometry ') % self.ndim)
        elif self.lons is None or self.lats is None:
            raise ValueError('lon/lat values are not defined')
        return self.lons[row, col], self.lats[row, col]
    
    def get_lonlats(self, data_slice=None, **kwargs):
        """Base method for lon lat retrieval with slicing"""
        
        if self.lons is None or self.lats is None:
            raise ValueError('lon/lat values are not defined')
        elif data_slice is None:
            return self.lons, self.lats
        else:
            return self.lons[data_slice], self.lats[data_slice]
   
    def get_boundary_lonlats(self):
            """Returns Boundary objects"""
            
            side1 = self.get_lonlats(data_slice=(0, slice(None)))
            side2 = self.get_lonlats(data_slice=(slice(None), -1))
            side3 = self.get_lonlats(data_slice=(-1, slice(None)))
            side4 = self.get_lonlats(data_slice=(slice(None), 0))
            return Boundary(side1[0], side2[0], side3[0][::-1], side4[0][::-1]), Boundary(side1[1], side2[1], side3[1][::-1], side4[1][::-1])
         
    def get_cartesian_coords(self, nprocs=None, data_slice=None, cache=False):
        """Retrieve cartesian coordinates of geometry definition
        
        :Parameters:
        nprocs : int, optional
            Number of processor cores to be used.
            Defaults to the nprocs set when instantiating object
        data_slice : slice object, optional
            Calculate only cartesian coordnates for the defined slice
        cache : bool, optional
            Store result the result. Requires data_slice to be None
            
        :Returns:
        cartesian_coords : numpy array
        """

        if self.cartesian_coords is None:
            #Coordinates are not cached
            if nprocs is None:
                nprocs = self.nprocs
            
            if data_slice is None:
                #Use full slice
                data_slice = slice(None)
                
            lons, lats = self.get_lonlats(nprocs=nprocs, data_slice=data_slice)
                    
            if nprocs > 1:
                cartesian = _spatial_mp.Cartesian_MP(nprocs)
            else:
                cartesian = _spatial_mp.Cartesian()
                            
            cartesian_coords = cartesian.transform_lonlats(np.ravel(lons), 
                                                           np.ravel(lats))
            
            if isinstance(lons, np.ndarray) and lons.ndim > 1:
                #Reshape to correct shape
                cartesian_coords = cartesian_coords.reshape(lons.shape[0], 
                                                            lons.shape[1], 3)
            
            if cache and data_slice is None:
                self.cartesian_coords = cartesian_coords  
        else:
            #Coordinates are cached
            if data_slice is None:
                cartesian_coords = self.cartesian_coords
            else:
                cartesian_coords = self.cartesian_coords[data_slice]
                
        return cartesian_coords    

    @property
    def corners(self):
        """Returns the corners of the current area.
        """
        from pyresample.spherical_geometry import Coordinate
        return [Coordinate(*self.get_lonlat(0, 0)),
                Coordinate(*self.get_lonlat(0, -1)),
                Coordinate(*self.get_lonlat(-1, -1)),
                Coordinate(*self.get_lonlat(-1, 0))]
        
    def __contains__(self, point):
        """Is a point inside the 4 corners of the current area? This uses
        great circle arcs as area boundaries.
        """
        from pyresample.spherical_geometry import point_inside, Coordinate
        corners = self.corners

        if isinstance(point, tuple):
            return point_inside(Coordinate(*point), corners)
        else:
            return point_inside(point, corners)

    def overlaps(self, other):
        """Tests if the current area overlaps the *other* area. This is based
        solely on the corners of areas, assuming the boundaries to be great
        circles.
        
        :Parameters:
        other : object
            Instance of subclass of BaseDefinition
            
        :Returns:
        overlaps : bool
        """

        from pyresample.spherical_geometry import Arc
        
        self_corners = self.corners

        other_corners = other.corners
        
        for i in self_corners:
            if i in other:
                return True
        for i in other_corners:
            if i in self:
                return True
    
        self_arc1 = Arc(self_corners[0], self_corners[1])
        self_arc2 = Arc(self_corners[1], self_corners[2])
        self_arc3 = Arc(self_corners[2], self_corners[3])
        self_arc4 = Arc(self_corners[3], self_corners[0])

        other_arc1 = Arc(other_corners[0], other_corners[1])
        other_arc2 = Arc(other_corners[1], other_corners[2])
        other_arc3 = Arc(other_corners[2], other_corners[3])
        other_arc4 = Arc(other_corners[3], other_corners[0])

        for i in (self_arc1, self_arc2, self_arc3, self_arc4):
            for j in (other_arc1, other_arc2, other_arc3, other_arc4):
                if i.intersects(j):
                    return True
        return False

    def get_area(self):
        """Get the area of the convex area defined by the corners of the current
        area.
        """
        from pyresample.spherical_geometry import get_polygon_area

        return get_polygon_area(self.corners)

    def intersection(self, other):
        """Returns the corners of the intersection polygon of the current area
        with *other*.
        
        :Parameters:
        other : object
            Instance of subclass of BaseDefinition
            
        :Returns:
        (corner1, corner2, corner3, corner4) : tuple of points
        """
        from pyresample.spherical_geometry import intersection_polygon
        return intersection_polygon(self.corners, other.corners)

    def overlap_rate(self, other):
        """Get how much the current area overlaps an *other* area.
        
        :Parameters:
        other : object
            Instance of subclass of BaseDefinition
            
        :Returns:
        overlap_rate : float
        """
        
        from pyresample.spherical_geometry import get_polygon_area
        other_area = other.get_area()
        inter_area = get_polygon_area(self.intersection(other))
        return inter_area / other_area


 
class CoordinateDefinition(BaseDefinition):
    """Base class for geometry definitions defined by lons and lats only"""
     
    def __init__(self, lons, lats, nprocs=1):
        if lons.shape == lats.shape and lons.dtype == lats.dtype:
            self.shape = lons.shape
            self.size = lons.size
            self.ndim = lons.ndim
            self.dtype = lons.dtype
        else:
            raise ValueError(('%s must be created with either '
                             'lon/lats of the same shape with same dtype') % 
                             self.__class__.__name__)
        super(CoordinateDefinition, self).__init__(lons, lats, nprocs)
        
    def concatenate(self, other):
        if self.ndim != other.ndim:
            raise DimensionError(('Unable to concatenate %sD and %sD '
                                  'geometries') % (self.ndim, other.ndim))
        klass = _get_highest_level_class(self, other)        
        lons = np.concatenate((self.lons, other.lons))
        lats = np.concatenate((self.lats, other.lats))
        nprocs = min(self.nprocs, other.nprocs)
        return klass(lons, lats, nprocs=nprocs)
        
    def append(self, other):    
        if self.ndim != other.ndim:
            raise DimensionError(('Unable to append %sD and %sD '
                                  'geometries') % (self.ndim, other.ndim))
        self.lons = np.concatenate((self.lons, other.lons))
        self.lats = np.concatenate((self.lats, other.lats))
        self.shape = self.lons.shape
        self.size = self.lons.size

    def __str__(self):
        #Rely on numpy's object printing
        return ('Shape: %s\nLons: %s\nLats: %s') % (str(self.shape), 
                                                    str(self.lons),
                                                    str(self.lats))
        

class GridDefinition(CoordinateDefinition):
    """Grid defined by lons and lats
    
    :Parameters:
    lons : numpy array
    lats : numpy array
    nprocs : int, optional
        Number of processor cores to be used for calculations.
        
    :Attributes:
    shape : tuple
        Grid shape as (rows, cols)
    size : int
        Number of elements in grid
        
    Properties:
    lons : object
        Grid lons
    lats : object
        Grid lats
    cartesian_coords : object
        Grid cartesian coordinates
    """
    
    def __init__(self, lons, lats, nprocs=1):
        if lons.shape != lats.shape:
            raise ValueError('lon and lat grid must have same shape')
        elif lons.ndim != 2:
            raise ValueError('2 dimensional lon lat grid expected')
        
        super(GridDefinition, self).__init__(lons, lats, nprocs)


class SwathDefinition(CoordinateDefinition):
    """Swath defined by lons and lats
    
    :Parameters:
    lons : numpy array
    lats : numpy array
    nprocs : int, optional
        Number of processor cores to be used for calculations.
        
    :Attributes:
    shape : tuple
        Swath shape
    size : int
        Number of elements in swath
    ndims : int
        Swath dimensions
        
    Properties:
    lons : object
        Swath lons
    lats : object
        Swath lats
    cartesian_coords : object
        Swath cartesian coordinates
    """
    
    def __init__(self, lons, lats, nprocs=1):
        if lons.shape != lats.shape:
            raise ValueError('lon and lat arrays must have same shape')
        elif lons.ndim > 2:
            raise ValueError('Only 1 and 2 dimensional swaths are allowed')
        super(SwathDefinition, self).__init__(lons, lats, nprocs)


class AreaDefinition(BaseDefinition):    
    """Holds definition of an area.

    :Parameters:
    area_id : str 
        ID of area
    name : str
        Name of area
    proj_id : str 
        ID of projection
    proj_dict : dict 
        Dictionary with Proj.4 parameters
    x_size : int 
        x dimension in number of pixels
    y_size : int     
        y dimension in number of pixels    
    area_extent : list 
        Area extent as a list (LL_x, LL_y, UR_x, UR_y)
    nprocs : int, optional 
        Number of processor cores to be used
    lons : numpy array, optional
        Grid lons
    lats : numpy array, optional
        Grid lats
    
    :Attributes:
    area_id : str         
        ID of area
    name : str
        Name of area
    proj_id : str         
        ID of projection
    proj_dict : dict        
        Dictionary with Proj.4 parameters
    x_size : int          
        x dimension in number of pixels
    y_size : int          
        y dimension in number of pixels
    shape : tuple
        Corresponding array shape as (rows, cols)
    size : int
        Number of points in grid
    area_extent : tuple     
        Area extent as a tuple (LL_x, LL_y, UR_x, UR_y)
    area_extent_ll : tuple     
        Area extent in lons lats as a tuple (LL_lon, LL_lat, UR_lon, UR_lat)
    pixel_size_x : float    
        Pixel width in projection units
    pixel_size_y : float    
        Pixel height in projection units
    pixel_upper_left : list 
        Coordinates (x, y) of center of upper left pixel in projection units
    pixel_offset_x : float 
        x offset between projection center and upper left corner of upper 
        left pixel in units of pixels.
    pixel_offset_y : float 
        y offset between projection center and upper left corner of upper 
        left pixel in units of pixels..
    
    Properties:
    proj4_string : str
        Projection defined as Proj.4 string
    lons : object
        Grid lons
    lats : object
        Grid lats
    cartesian_coords : object
        Grid cartesian coordinates
    projection_x_coords : object
        Grid projection x coordinate
    projection_y_coords : object
        Grid projection y coordinate
    """
                  
            
    def __init__(self, area_id, name, proj_id, proj_dict, x_size, y_size,
                 area_extent, nprocs=1, lons=None, lats=None, dtype=np.float64):
        if not isinstance(proj_dict, dict):
            raise TypeError('Wrong type for proj_dict: %s. Expected dict.'
                            % type(proj_dict))

        super(AreaDefinition, self).__init__(lons, lats, nprocs)
        self.area_id = area_id
        self.name = name
        self.proj_id = proj_id
        self.x_size = x_size
        self.y_size = y_size
        self.shape = (y_size, x_size)
        if lons is not None:
            if lons.shape != self.shape:
                raise ValueError('Shape of lon lat grid must match '
                                 'area definition')
        self.size = y_size * x_size
        self.ndim = 2
        self.pixel_size_x = (area_extent[2] - area_extent[0]) / float(x_size)
        self.pixel_size_y = (area_extent[3] - area_extent[1]) / float(y_size)
        self.proj_dict = proj_dict
        self.area_extent = tuple(area_extent)
        
        # Calculate area_extent in lon lat
        proj = _spatial_mp.Proj(**proj_dict)
        corner_lons, corner_lats = proj((area_extent[0], area_extent[2]), 
                                        (area_extent[1], area_extent[3]), 
                                        inverse=True)
        self.area_extent_ll = (corner_lons[0], corner_lats[0], 
                               corner_lons[1], corner_lats[1])
                
        #Calculate projection coordinates of center of upper left pixel
        self.pixel_upper_left = \
                              (float(area_extent[0]) + 
                               float(self.pixel_size_x) / 2,
                               float(area_extent[3]) - 
                               float(self.pixel_size_y) / 2)
        
        #Pixel_offset defines the distance to projection center from origen (UL)
        #of image in units of pixels. 
        self.pixel_offset_x = -self.area_extent[0] / self.pixel_size_x
        self.pixel_offset_y = self.area_extent[3] / self.pixel_size_y
        
        self.projection_x_coords = None
        self.projection_y_coords = None

        self.dtype = dtype
        
    def __str__(self):
        #We need a sorted dictionary for a unique hash of str(self)
        proj_dict = self.proj_dict
        proj_str = ('{' + 
                    ', '.join(["'%s': '%s'"%(str(k), str(proj_dict[k]))
                               for k in sorted(proj_dict.keys())]) +
                    '}')
        return ('Area ID: %s\nName: %s\nProjection ID: %s\n'
                'Projection: %s\nNumber of columns: %s\nNumber of rows: %s\n'
                'Area extent: %s') % (self.area_id, self.name, self.proj_id, 
                                      proj_str, self.x_size, self.y_size, 
                                      self.area_extent)
               
    __repr__ = __str__
    
    def __eq__(self, other):
        """Test for equality"""
        
        try:
            return ((self.proj_dict == other.proj_dict) and
                    (self.shape == other.shape) and
                    (self.area_extent == other.area_extent))
        except AttributeError:
            return super(AreaDefinition, self).__eq__(other)
        
    def __ne__(self, other):
        """Test for equality"""
        
        return not self.__eq__(other)
               
    def get_xy_from_lonlat(self, lon, lat):
        """Retrieve closest x and y coordinates (column, row indices) for the
        specified geolocation (lon,lat) if inside area. If lon,lat is a point a
        ValueError is raised if the return point is outside the area domain. If
        lon,lat is a tuple of sequences of longitudes and latitudes, a tuple of
        masked arrays are returned.
        
        :Input:
        lon : point or sequence (list or array) of longitudes
        lat : point or sequence (list or array) of latitudes

        :Returns:
        (x, y) : tuple of integer points/arrays
        """

        if isinstance(lon, list):
            lon = np.array(lon)
        if isinstance(lat, list):
            lat = np.array(lat)

        if ((isinstance(lon, np.ndarray) and 
             not isinstance(lat, np.ndarray)) or 
            (not isinstance(lon, np.ndarray) and 
             isinstance(lat, np.ndarray))):
            raise ValueError("Both lon and lat needs to be of " + 
                             "the same type and have the same dimensions!")
        
        if isinstance(lon, np.ndarray) and isinstance(lat, np.ndarray):
            if lon.shape != lat.shape:
                raise ValueError("lon and lat is not of the same shape!")

        pobj = _spatial_mp.Proj(self.proj4_string)
        upl_x = self.area_extent[0]
        upl_y = self.area_extent[3]
        xscale = abs(self.area_extent[2] - 
                     self.area_extent[0]) / float(self.x_size)
        yscale = abs(self.area_extent[1] - 
                     self.area_extent[3]) / float(self.y_size)
  
        xm_, ym_ = pobj(lon, lat)
        x__ = (xm_ - upl_x) / xscale
        y__ = (upl_y - ym_) / yscale

        if isinstance(x__, np.ndarray) and isinstance(y__, np.ndarray):
            mask = (((x__ < 0 ) | (x__ > self.x_size)) | 
                    ((y__ < 0)  | (y__ > self.y_size)))
            return (np.ma.masked_array(x__.astype('int'), mask=mask, 
                                       fill_value=-1),
                    np.ma.masked_array(y__.astype('int'), mask=mask,
                                       fill_value=-1))
        else:
            if ((x__ < 0 or x__ > self.x_size) or
                (y__ < 0 or y__ > self.y_size)):
                raise ValueError('Point outside area:( %f %f)' % (x__, y__))
            return int(x__), int(y__)

    def get_lonlat(self, row, col):
        """Retrieves lon and lat values of single point in area grid
        
        :Parameters:
        row : int
        col : int
        
        :Returns:
        (lon, lat) : tuple of floats
        """
        
        return self.get_lonlats(nprocs=None, data_slice=(row, col))
       
    def get_proj_coords(self, data_slice=None, cache=False, dtype=None):
        """Get projection coordinates of grid 
    
        :Parameters:
        data_slice : slice object, optional
            Calculate only coordinates for specified slice
        cache : bool, optional
            Store result the result. Requires data_slice to be None

        :Returns: 
        (target_x, target_y) : tuple of numpy arrays
            Grids of area x- and y-coordinates in projection units
        """
        
        def get_val(val, sub_val, max):
            #Get value with substitution and wrapping
            if val is None:
                return sub_val
            else:
                if val < 0:
                    #Wrap index
                    return max + val
                else:
                    return val
        
        if self.projection_x_coords is not None and self.projection_y_coords is not None:
            # Projection coords are cached
            if data_slice is None:
                return self.projection_x_coords, self.projection_y_coords
            else:
                return self.projection_x_coords[data_slice], self.projection_y_coords[data_slice]

        is_single_value = False
        is_1d_select = False

        if dtype is None:
            dtype = self.dtype

        #create coordinates of local area as ndarrays
        if data_slice is None or data_slice == slice(None):
            #Full slice
            rows = self.y_size
            cols = self.x_size
            row_start = 0
            col_start = 0
        else:            
            if isinstance(data_slice, slice):
                #Row slice
                row_start = get_val(data_slice.start, 0, self.y_size)
                col_start = 0
                rows = get_val(data_slice.stop, self.y_size, self.y_size) - row_start                                 
                cols = self.x_size
            elif isinstance(data_slice[0], slice) and isinstance(data_slice[1], slice):
                #Block slice
                row_start = get_val(data_slice[0].start, 0, self.y_size)
                col_start = get_val(data_slice[1].start, 0, self.x_size)
                rows = get_val(data_slice[0].stop, self.y_size, self.y_size) - row_start
                cols = get_val(data_slice[1].stop, self.x_size, self.x_size) - col_start
            elif isinstance(data_slice[0], slice):
                #Select from col
                is_1d_select = True
                row_start = get_val(data_slice[0].start, 0, self.y_size)
                col_start = get_val(data_slice[1], 0, self.x_size)
                rows = get_val(data_slice[0].stop, self.y_size, self.y_size) - row_start
                cols = 1
            elif isinstance(data_slice[1], slice):
                #Select from row
                is_1d_select = True
                row_start = get_val(data_slice[0], 0, self.y_size)
                col_start = get_val(data_slice[1].start, 0, self.x_size)
                rows = 1
                cols = get_val(data_slice[1].stop, self.x_size, self.x_size) - col_start
            else:
                #Single element select
                is_single_value = True
                
                row_start = get_val(data_slice[0], 0, self.y_size)                
                col_start = get_val(data_slice[1], 0, self.x_size)
                    
                rows = 1
                cols = 1    
        
        #Calculate coordinates
        target_x = np.fromfunction(lambda i, j: (j + col_start) * 
                                   self.pixel_size_x + 
                                   self.pixel_upper_left[0],
                                   (rows, 
                                    cols), dtype=dtype)
    
        target_y = np.fromfunction(lambda i, j: 
                                   self.pixel_upper_left[1] - 
                                   (i + row_start) * self.pixel_size_y,
                                   (rows, 
                                    cols), dtype=dtype)
        
        if is_single_value:
            #Return single values
            target_x = float(target_x)
            target_y = float(target_y)
        elif is_1d_select:
            #Reshape to 1D array
            target_x = target_x.reshape((target_x.size,))
            target_y = target_y.reshape((target_y.size,))
       
        if cache and data_slice is None:
            # Cache the result if requested
            self.projection_x_coords = target_x
            self.projection_y_coords = target_y

        return target_x, target_y
        
    @property
    def proj_x_coords(self):
        return self.get_proj_coords(data_slice=(0, slice(None)))[0]

    @property
    def proj_y_coords(self):
        return self.get_proj_coords(data_slice=(slice(None), 0))[1]


    def get_lonlats(self, nprocs=None, data_slice=None, cache=False, dtype=None):
        """Returns lon and lat arrays of area.
    
        :Parameters:        
        nprocs : int, optional 
            Number of processor cores to be used.
            Defaults to the nprocs set when instantiating object
        data_slice : slice object, optional
            Calculate only coordinates for specified slice
        cache : bool, optional
            Store result the result. Requires data_slice to be None

        :Returns: 
        (lons, lats) : tuple of numpy arrays
            Grids of area lons and and lats
        """ 

        if dtype is None:
            dtype = self.dtype

        if self.lons is None or self.lats is None:
            #Data is not cached
            if nprocs is None:
                nprocs = self.nprocs
                
            #Proj.4 definition of target area projection
            if nprocs > 1:
                target_proj = _spatial_mp.Proj_MP(**self.proj_dict)
            else:
                target_proj = _spatial_mp.Proj(**self.proj_dict)
        
            #Get coordinates of local area as ndarrays
            target_x, target_y = self.get_proj_coords(data_slice=data_slice, dtype=dtype)
            
            #Get corresponding longitude and latitude values
            lons, lats = target_proj(target_x, target_y, inverse=True,
                                     nprocs=nprocs)
            lons = np.asanyarray(lons, dtype=dtype)
            lats = np.asanyarray(lats, dtype=dtype)
            
            if cache and data_slice is None:
                # Cache the result if requested
                self.lons = lons
                self.lats = lats

            #Free memory
            del(target_x)
            del(target_y)
        else:
            #Data is cached
            if data_slice is None:
                #Full slice
                lons = self.lons
                lats = self.lats
            else:
                lons = self.lons[data_slice]
                lats = self.lats[data_slice]
            
        return lons, lats

    @property
    def proj4_string(self):
        """Returns projection definition as Proj.4 string"""
        
        items = self.proj_dict.items()
        return '+' + ' +'.join([ t[0] + '=' + t[1] for t in items])         
    

def _get_slice(segments, shape):
    """Generator for segmenting a 1D or 2D array"""
    
    if not (1 <= len(shape) <= 2):
        raise ValueError('Cannot segment array of shape: %s' % str(shape))
    else:
        size = shape[0]
        slice_length = np.ceil(float(size) / segments)
        start_idx = 0
        end_idx = slice_length
        while start_idx < size:
            if len(shape) == 1:
                yield slice(start_idx, end_idx)
            else:
                yield (slice(start_idx, end_idx), slice(None))
            start_idx = end_idx
            end_idx = min(start_idx + slice_length, size)

def _flatten_cartesian_coords(cartesian_coords):
    """Flatten array to (n, 3) shape"""
    
    shape = cartesian_coords.shape 
    if len(shape) > 2:
        cartesian_coords = cartesian_coords.reshape(shape[0] * 
                                                    shape[1], 3)
    return cartesian_coords

def _get_highest_level_class(obj1, obj2):
    if (not issubclass(obj1.__class__, obj2.__class__) or 
        not issubclass(obj2.__class__, obj1.__class__)):
        raise TypeError('No common superclass for %s and %s' % 
                        (obj1.__class__, obj2.__class__))

    if obj1.__class__ == obj2.__class__:
        klass = obj1.__class__
    elif issubclass(obj1.__class__, obj2.__class__):
        klass = obj2.__class__
    else:
        klass = obj1.__class__
    return klass    
           
        <|MERGE_RESOLUTION|>--- conflicted
+++ resolved
@@ -28,12 +28,8 @@
 import math
 import numpy as np
 
-<<<<<<< HEAD
-import utils
-import _spatial_mp
-=======
+from . import utils
 from . import _spatial_mp
->>>>>>> 42a71a70
 
 
 class DimensionError(Exception):
